package pss

import (
	"bytes"
	"crypto/ecdsa"
	"crypto/rand"
	"errors"
	"fmt"
	"sync"
	"time"

	"github.com/ethereum/go-ethereum/common"
	"github.com/ethereum/go-ethereum/crypto"
	"github.com/ethereum/go-ethereum/log"
	"github.com/ethereum/go-ethereum/p2p"
	"github.com/ethereum/go-ethereum/p2p/discover"
	"github.com/ethereum/go-ethereum/p2p/protocols"
	"github.com/ethereum/go-ethereum/pot"
	"github.com/ethereum/go-ethereum/rpc"
	"github.com/ethereum/go-ethereum/swarm/network"
	"github.com/ethereum/go-ethereum/swarm/storage"
	whisper "github.com/ethereum/go-ethereum/whisper/whisperv5"
)

// TODO: proper padding generation for messages
const (
	defaultPaddingByteSize     = 16
	defaultMsgTTL              = time.Second * 8
	defaultDigestCacheTTL      = time.Second
	defaultSymKeyCacheCapacity = 512
	digestLength               = 32 // byte length of digest used for pss cache (currently same as swarm chunk hash)
	defaultWhisperWorkTime     = 3
	defaultWhisperPoW          = 0.0000000001
	defaultMaxMsgSize          = 1024 * 1024
	defaultCleanInterval       = 1000 * 60 * 10
)

var (
	addressLength = len(pot.Address{})
)

// cache is used for preventing backwards routing
// will also be instrumental in flood guard mechanism
// and mailbox implementation
type pssCacheEntry struct {
	expiresAt    time.Time
	receivedFrom []byte
}

// abstraction to enable access to p2p.protocols.Peer.Send
type senderPeer interface {
	Info() *p2p.PeerInfo
	ID() discover.NodeID
	Address() []byte
	Send(interface{}) error
}

// per-key peer related information
// member `protected` prevents garbage collection of the instance
type pssPeer struct {
	lastSeen  time.Time
	address   *PssAddress
	protected bool
}

// Pss configuration parameters
type PssParams struct {
	MsgTTL              time.Duration
	CacheTTL            time.Duration
	privateKey          *ecdsa.PrivateKey
	SymKeyCacheCapacity int
}

// Sane defaults for Pss
func NewPssParams(privatekey *ecdsa.PrivateKey) *PssParams {
	return &PssParams{
		MsgTTL:              defaultMsgTTL,
		CacheTTL:            defaultDigestCacheTTL,
		privateKey:          privatekey,
		SymKeyCacheCapacity: defaultSymKeyCacheCapacity,
	}
}

// Toplevel pss object, takes care of message sending, receiving, decryption and encryption, message handler dispatchers and message forwarding.
//
// Implements node.Service
type Pss struct {
	network.Overlay                   // we can get the overlayaddress from this
	privateKey      *ecdsa.PrivateKey // pss can have it's own independent key
	dpa             *storage.DPA      // we use swarm to store the cache
	w               *whisper.Whisper  // key and encryption backend
	auxAPIs         []rpc.API         // builtins (handshake, test) can add APIs

	// sending and forwarding
	fwdPool         map[string]*protocols.Peer // keep track of all peers sitting on the pssmsg routing layer
	fwdPoolMu       sync.Mutex
	fwdCache        map[pssDigest]pssCacheEntry // checksum of unique fields from pssmsg mapped to expiry, cache to determine whether to drop msg
	fwdCacheMu      sync.Mutex
	cacheTTL        time.Duration // how long to keep messages in fwdCache (not implemented)
	msgTTL          time.Duration
	paddingByteSize int

	// keys and peers
	pubKeyPool                 map[string]map[whisper.TopicType]*pssPeer // mapping of hex public keys to peer address by topic.
	pubKeyPoolMu               sync.Mutex
	symKeyPool                 map[string]map[whisper.TopicType]*pssPeer // mapping of symkeyids to peer address by topic.
	symKeyPoolMu               sync.Mutex
	symKeyDecryptCache         []*string // fast lookup of symkeys recently used for decryption; last used is on top of stack
	symKeyDecryptCacheCursor   int       // modular cursor pointing to last used, wraps on symKeyDecryptCache array
	symKeyDecryptCacheCapacity int       // max amount of symkeys to keep.

	// message handling
	handlers   map[whisper.TopicType]map[*Handler]bool // topic and version based pss payload handlers. See pss.Handle()
	handlersMu sync.Mutex

	// process
	quitC chan struct{}
}

func (self *Pss) String() string {
	return fmt.Sprintf("pss: addr %x, pubkey %v", self.BaseAddr(), common.ToHex(crypto.FromECDSAPub(&self.privateKey.PublicKey)))
}

// Creates a new Pss instance.
//
// In addition to params, it takes a swarm network overlay
// and a DPA storage for message cache storage.
func NewPss(k network.Overlay, dpa *storage.DPA, params *PssParams) *Pss {
	return &Pss{
		Overlay:    k,
		privateKey: params.privateKey,
		dpa:        dpa,
		w:          whisper.New(&whisper.DefaultConfig),
		quitC:      make(chan struct{}),

		fwdPool:         make(map[string]*protocols.Peer),
		fwdCache:        make(map[pssDigest]pssCacheEntry),
		cacheTTL:        params.CacheTTL,
		msgTTL:          params.MsgTTL,
		paddingByteSize: defaultPaddingByteSize,

		pubKeyPool:                 make(map[string]map[whisper.TopicType]*pssPeer),
		symKeyPool:                 make(map[string]map[whisper.TopicType]*pssPeer),
		symKeyDecryptCache:         make([]*string, params.SymKeyCacheCapacity),
		symKeyDecryptCacheCapacity: params.SymKeyCacheCapacity,

		handlers: make(map[whisper.TopicType]map[*Handler]bool),
	}
}

/////////////////////////////////////////////////////////////////////
// SECTION: node.Service interface
/////////////////////////////////////////////////////////////////////

func (self *Pss) Start(srv *p2p.Server) error {
	go func() {
		tickC := time.Tick(defaultCleanInterval)
		select {
		case <-tickC:
			self.cleanKeys()
		case <-self.quitC:
			log.Info("pss shutting down")
		}
	}()
	log.Debug("Started pss", "public key", common.ToHex(crypto.FromECDSAPub(self.PublicKey())))
	return nil
}

func (self *Pss) Stop() error {
	close(self.quitC)
	return nil
}

var pssSpec = &protocols.Spec{
	Name:       "pss",
	Version:    1,
	MaxMsgSize: defaultMaxMsgSize,
	Messages: []interface{}{
		PssMsg{},
	},
}

func (self *Pss) Protocols() []p2p.Protocol {
	return []p2p.Protocol{
		p2p.Protocol{
			Name:    pssSpec.Name,
			Version: pssSpec.Version,
			Length:  pssSpec.Length(),
			Run:     self.Run,
		},
	}
}

func (self *Pss) Run(p *p2p.Peer, rw p2p.MsgReadWriter) error {
	pp := protocols.NewPeer(p, rw, pssSpec)
	self.fwdPoolMu.Lock()
	self.fwdPool[p.Info().ID] = pp
	self.fwdPoolMu.Unlock()
	return pp.Run(self.handlePssMsg)
}

func (self *Pss) APIs() []rpc.API {
	apis := []rpc.API{
		rpc.API{
			Namespace: "pss",
			Version:   "1.0",
			Service:   NewAPI(self),
			Public:    true,
		},
	}
	for _, auxapi := range self.auxAPIs {
		apis = append(apis, auxapi)
	}
	return apis
}

// add API methods to the pss API
// must be run before node is started
func (self *Pss) addAPI(api rpc.API) {
	self.auxAPIs = append(self.auxAPIs, api)
}

// Returns the swarm overlay address of the pss node
func (self *Pss) BaseAddr() []byte {
	return self.Overlay.BaseAddr()
}

// Returns the pss node's public key
func (self *Pss) PublicKey() *ecdsa.PublicKey {
	return &self.privateKey.PublicKey
}

/////////////////////////////////////////////////////////////////////
// SECTION: Message handling
/////////////////////////////////////////////////////////////////////

// Links a handler function to a Topic
//
// All incoming messages with an envelope Topic matching the
// topic specified will be passed to the given Handler function.
//
// There may be an arbitrary number of handler functions per topic.
//
// Returns a deregister function which needs to be called to
// deregister the handler,
func (self *Pss) Register(topic *whisper.TopicType, handler Handler) func() {
	self.handlersMu.Lock()
	defer self.handlersMu.Unlock()
	handlers := self.handlers[*topic]
	if handlers == nil {
		handlers = make(map[*Handler]bool)
		self.handlers[*topic] = handlers
	}
	handlers[&handler] = true
	return func() { self.deregister(topic, &handler) }
}
func (self *Pss) deregister(topic *whisper.TopicType, h *Handler) {
	self.handlersMu.Lock()
	defer self.handlersMu.Unlock()
	handlers := self.handlers[*topic]
	if len(handlers) == 1 {
		delete(self.handlers, *topic)
		return
	}
	delete(handlers, h)
}

// get all registered handlers for respective topics
func (self *Pss) getHandlers(topic whisper.TopicType) map[*Handler]bool {
	self.handlersMu.Lock()
	defer self.handlersMu.Unlock()
	return self.handlers[topic]
}

// Filters incoming messages for processing or forwarding.
// Check if address partially matches
// If yes, it CAN be for us, and we process it
// Passes error to pss protocol handler if payload is not valid pssmsg
func (self *Pss) handlePssMsg(msg interface{}) error {
	pssmsg, ok := msg.(*PssMsg)
	if ok {
		if !self.isSelfPossibleRecipient(pssmsg) {
			msgexp := time.Unix(int64(pssmsg.Expire), 0)
			if msgexp.Before(time.Now()) {
				log.Trace("pss expired :/ ... dropping")
				return nil
			} else if msgexp.After(time.Now().Add(self.msgTTL)) {
				return errors.New("Invalid TTL")
			}
			log.Trace("pss was for someone else :'( ... forwarding")
			return self.forward(pssmsg)
		}
		log.Trace("pss for us, yay! ... let's process!")

		return self.process(pssmsg)
	}

	return errors.New(fmt.Sprintf("invalid message type. Expected *PssMsg, got %T ", msg))
}

// Entry point to processing a message for which the current node can be the intended recipient.
// Attempts symmetric and asymmetric decryption with stored keys.
// Dispatches message to all handlers matching the message topic
func (self *Pss) process(pssmsg *PssMsg) error {
	var err error
	var recvmsg *whisper.ReceivedMessage
	var from *PssAddress
	var asymmetric bool
	var keyid string
	var keyFunc func(envelope *whisper.Envelope) (*whisper.ReceivedMessage, string, *PssAddress, error)

	envelope := pssmsg.Payload

	handlers := self.getHandlers(envelope.Topic)
	if len(handlers) == 0 {
		return errors.New(fmt.Sprintf("No registered handler for topic '%x'", envelope.Topic))
	}

	if len(envelope.AESNonce) > 0 { // detect symkey msg according to whisperv5/envelope.go:OpenSymmetric
		keyFunc = self.processSym
	} else {
		asymmetric = true
		keyFunc = self.processAsym
	}
	recvmsg, keyid, from, err = keyFunc(envelope)
	if err != nil {
		log.Trace("decrypt message fail", "err", err, "asym", asymmetric)
	}

	if recvmsg != nil {
		if len(pssmsg.To) < addressLength {
			go func() {
				err := self.forward(pssmsg)
				if err != nil {
					log.Warn("Redundant forward fail: %v", err)
				}
			}()
		}
		handlers := self.getHandlers(envelope.Topic)
		nid, _ := discover.HexID("0x00") // this hack is needed to satisfy the p2p method
		p := p2p.NewPeer(nid, fmt.Sprintf("%x", from), []p2p.Cap{})
		for f := range handlers {
			err := (*f)(recvmsg.Payload, p, asymmetric, keyid)
			if err != nil {
				log.Warn("Pss handler %p failed: %v", f, err)
			}
		}
	}

	return nil
}

// will return false if using partial address
func (self *Pss) isSelfRecipient(msg *PssMsg) bool {
	return bytes.Equal(msg.To, self.Overlay.BaseAddr())
}

// test match of leftmost bytes in given message to node's overlay address
func (self *Pss) isSelfPossibleRecipient(msg *PssMsg) bool {
	local := self.Overlay.BaseAddr()
	return bytes.Equal(msg.To[:], local[:len(msg.To)])
}

/////////////////////////////////////////////////////////////////////
// SECTION: Encryption
/////////////////////////////////////////////////////////////////////

// Links a peer ECDSA public key to a topic
//
// This is required for asymmetric message exchange
// on the given topic
//
// The value in `address` will be used as a routing hint for the
// public key / topic association
func (self *Pss) SetPeerPublicKey(pubkey *ecdsa.PublicKey, topic whisper.TopicType, address *PssAddress) error {
	pubkeybytes := crypto.FromECDSAPub(pubkey)
	if len(pubkeybytes) == 0 {
		return errors.New(fmt.Sprintf("invalid public key: %v", pubkey))
	}
	pubkeyid := common.ToHex(pubkeybytes)
	psp := &pssPeer{
		address: address,
	}
	self.pubKeyPoolMu.Lock()
	if _, ok := self.pubKeyPool[pubkeyid]; ok == false {
		self.pubKeyPool[pubkeyid] = make(map[whisper.TopicType]*pssPeer)
	}
	self.pubKeyPool[pubkeyid][topic] = psp
	self.pubKeyPoolMu.Unlock()
	log.Trace("added pubkey", "pubkeyid", pubkeyid, "topic", topic, "address", common.ToHex(*address))
	return nil
}

// Automatically generate a new symkey for a topic and address hint
func (self *Pss) generateSymmetricKey(topic whisper.TopicType, address *PssAddress, addToCache bool) (string, error) {
	keyid, err := self.w.GenerateSymKey()
	if err != nil {
		return "", err
	}
	self.addSymmetricKeyToPool(keyid, topic, address, addToCache)
	return keyid, nil
}

// Links a peer symmetric key (arbitrary byte sequence) to a topic
//
// This is required for symmetrically encrypted message exchange
// on the given topic
//
// The key is stored in the whisper backend.
//
// If addtocache is set to true, the key will be added to the cache of keys
// used to attempt symmetric decryption of incoming messages.
//
// Returns a string id that can be used to retreive the key bytes
// from the whisper backend (see pss.GetSymmetricKey())
func (self *Pss) SetSymmetricKey(key []byte, topic whisper.TopicType, address *PssAddress, addtocache bool) (string, error) {
	keyid, err := self.w.AddSymKeyDirect(key)
	if err != nil {
		return "", err
	}
	self.addSymmetricKeyToPool(keyid, topic, address, addtocache)
	return keyid, nil
}

// adds a symmetric key to the pss key pool, and optionally adds the key
// to the collection of keys used to attempt symmetric decryption of
// incoming messages
func (self *Pss) addSymmetricKeyToPool(keyid string, topic whisper.TopicType, address *PssAddress, addtocache bool) {
	psp := &pssPeer{
		address: address,
	}
	self.symKeyPoolMu.Lock()
	if _, ok := self.symKeyPool[keyid]; !ok {
		self.symKeyPool[keyid] = make(map[whisper.TopicType]*pssPeer)
	}
	self.symKeyPool[keyid][topic] = psp
	self.symKeyPoolMu.Unlock()
	if addtocache {
		self.symKeyDecryptCacheCursor++
		self.symKeyDecryptCache[self.symKeyDecryptCacheCursor%cap(self.symKeyDecryptCache)] = &keyid
	}
	log.Trace("added symkey", "symkeyid", keyid, "topic", topic, "address", address, "cache", addtocache)
}

// Returns a symmetric key byte seqyence stored in the whisper backend
// by its unique id
//
// Passes on the error value from the whisper backend
func (self *Pss) GetSymmetricKey(symkeyid string) ([]byte, error) {
	symkey, err := self.w.GetSymKey(symkeyid)
	if err != nil {
		return nil, err
	}
	return symkey, nil
}

// Attempt to decrypt, validate and unpack a
// symmetrically encrypted message
// If successful, returns the unpacked whisper ReceivedMessage struct
// encapsulating the decrypted message, and the whisper backend id
// of the symmetric key used to decrypt the message.
// It fails if decryption of the message fails or if the message is corrupted
func (self *Pss) processSym(envelope *whisper.Envelope) (*whisper.ReceivedMessage, string, *PssAddress, error) {
	for i := self.symKeyDecryptCacheCursor; i > self.symKeyDecryptCacheCursor-cap(self.symKeyDecryptCache) && i > 0; i-- {
		symkeyid := self.symKeyDecryptCache[i%cap(self.symKeyDecryptCache)]
		symkey, err := self.w.GetSymKey(*symkeyid)
		if err != nil {
			continue
		}
		recvmsg, err := envelope.OpenSymmetric(symkey)
		if err != nil {
			continue
		}
		if !recvmsg.Validate() {
			return nil, "", nil, errors.New(fmt.Sprintf("symmetrically encrypted message has invalid signature or is corrupt"))
		}
		self.symKeyPoolMu.Lock()
		from := self.symKeyPool[*symkeyid][envelope.Topic].address
		self.symKeyPoolMu.Unlock()
		self.symKeyDecryptCacheCursor++
		self.symKeyDecryptCache[self.symKeyDecryptCacheCursor%cap(self.symKeyDecryptCache)] = symkeyid
		return recvmsg, *symkeyid, from, nil
	}
	return nil, "", nil, nil
}

// Attempt to decrypt, validate and unpack an
// asymmetrically encrypted message
// If successful, returns the unpacked whisper ReceivedMessage struct
// encapsulating the decrypted message, and the byte representation of
// the public key used to decrypt the message.
// It fails if decryption of message fails, or if the message is corrupted
func (self *Pss) processAsym(envelope *whisper.Envelope) (*whisper.ReceivedMessage, string, *PssAddress, error) {
	recvmsg, err := envelope.OpenAsymmetric(self.privateKey)
	if err != nil {
		return nil, "", nil, errors.New(fmt.Sprintf("asym default decrypt of pss msg failed: %v", "err", err))
	}
	// check signature (if signed), strip padding
	if !recvmsg.Validate() {
		return nil, "", nil, errors.New("invalid message")
	}
	pubkeyid := common.ToHex(crypto.FromECDSAPub(recvmsg.Src))
	var from *PssAddress
	self.pubKeyPoolMu.Lock()
	if self.pubKeyPool[pubkeyid][envelope.Topic] != nil {
		from = self.pubKeyPool[pubkeyid][envelope.Topic].address
	}
	self.pubKeyPoolMu.Unlock()
	return recvmsg, pubkeyid, from, nil
}

// Symkey garbage collection
// a key is removed if:
// - it is not marked as protected
// - it is not in the incoming decryption cache
func (self *Pss) cleanKeys() (count int) {
	for keyid, peertopics := range self.symKeyPool {
		var expiredtopics []whisper.TopicType
		for topic, psp := range peertopics {
			log.Trace("check topic", "topic", topic, "id", keyid, "protect", psp.protected, "p", fmt.Sprintf("%p", self.symKeyPool[keyid][topic]))
			if psp.protected {
				continue
			}

			var match bool
			for i := self.symKeyDecryptCacheCursor; i > self.symKeyDecryptCacheCursor-cap(self.symKeyDecryptCache) && i > 0; i-- {
				cacheid := self.symKeyDecryptCache[i%cap(self.symKeyDecryptCache)]
				log.Trace("check cache", "idx", i, "id", *cacheid)
				if *cacheid == keyid {
					match = true
				}
			}
			if match == false {
				expiredtopics = append(expiredtopics, topic)
			}
		}
		for _, topic := range expiredtopics {
			self.symKeyPoolMu.Lock()
			delete(self.symKeyPool[keyid], topic)
			log.Trace("symkey cleanup deletion", "symkeyid", keyid, "topic", topic, "val", self.symKeyPool[keyid])
			self.symKeyPoolMu.Unlock()
			count++
		}
	}
	return
}

/////////////////////////////////////////////////////////////////////
// SECTION: Message sending
/////////////////////////////////////////////////////////////////////

// Send a message using symmetric encryption
//
// Fails if the key id does not match any of the stored symmetric keys
func (self *Pss) SendSym(symkeyid string, topic whisper.TopicType, msg []byte) error {
	symkey, err := self.GetSymmetricKey(symkeyid)
	if err != nil {
		return errors.New(fmt.Sprintf("missing valid send symkey %s: %v", symkeyid, err))
	}
	self.symKeyPoolMu.Lock()
	psp := self.symKeyPool[symkeyid][topic]
	self.symKeyPoolMu.Unlock()
	err = self.send(*psp.address, topic, msg, false, symkey)
	return err
}

// Send a message using asymmetric encryption
//
// Fails if the key id does not match any in of the stored public keys
func (self *Pss) SendAsym(pubkeyid string, topic whisper.TopicType, msg []byte) error {
	//pubkey := self.pubKeyIndex[pubkeyid]
	pubkey := crypto.ToECDSAPub(common.FromHex(pubkeyid))
	if pubkey == nil {
		return errors.New(fmt.Sprintf("Invalid public key id %x", pubkey))
	}
	self.pubKeyPoolMu.Lock()
	psp := self.pubKeyPool[pubkeyid][topic]
	self.pubKeyPoolMu.Unlock()
<<<<<<< HEAD
	//go func() {
	//self.send(*psp.address, topic, msg, true, common.FromHex(pubkeyid))
	//}()
	//return nil
	return self.send(*psp.address, topic, msg, true, common.FromHex(pubkeyid))
=======
	go func() {
		self.send(*psp.address, topic, msg, true, common.FromHex(pubkeyid))
	}()
	return nil
	//return self.send(*psp.address, topic, msg, true, common.FromHex(pubkeyid))
>>>>>>> 64ecbcdd
}

// Send is payload agnostic, and will accept any byte slice as payload
// It generates an whisper envelope for the specified recipient and topic,
// and wraps the message payload in it.
// TODO: Implement proper message padding
func (self *Pss) send(to []byte, topic whisper.TopicType, msg []byte, asymmetric bool, key []byte) error {
	if key == nil || bytes.Equal(key, []byte{}) {
		return errors.New(fmt.Sprintf("Zero length key passed to pss send"))
	}
	padding := make([]byte, self.paddingByteSize)
	c, err := rand.Read(padding)
	if err != nil {
		return err
	} else if c < self.paddingByteSize {
		return errors.New(fmt.Sprintf("invalid padding length: %d", c))
	}
	wparams := &whisper.MessageParams{
		TTL:      defaultWhisperTTL,
		Src:      self.privateKey,
		Topic:    topic,
		WorkTime: defaultWhisperWorkTime,
		PoW:      defaultWhisperPoW,
		Payload:  msg,
		Padding:  padding,
	}
	if asymmetric {
		wparams.Dst = crypto.ToECDSAPub(key)
	} else {
		wparams.KeySym = key
	}
	// set up outgoing message container, which does encryption and envelope wrapping
	woutmsg, err := whisper.NewSentMessage(wparams)
	if err != nil {
		return errors.New(fmt.Sprintf("failed to generate whisper message encapsulation: %v", err))
	}
	// performs encryption.
	// Does NOT perform / performs negligible PoW due to very low difficulty setting
	// after this the message is ready for sending
	envelope, err := woutmsg.Wrap(wparams)
	if err != nil {
		return errors.New(fmt.Sprintf("failed to perform whisper encryption: %v", err))
	}
	log.Trace("pssmsg whisper done", "env", envelope, "wparams payload", common.ToHex(wparams.Payload), "to", common.ToHex(to), "asym", asymmetric, "key", common.ToHex(key))
	// prepare for devp2p transport
	pssmsg := &PssMsg{
		To:      to,
		Expire:  uint32(time.Now().Add(self.msgTTL).Unix()),
		Payload: envelope,
	}
	return self.forward(pssmsg)
}

// Forwards a pss message to the peer(s) closest to the to recipient address in the PssMsg struct
// The recipient address can be of any length, and the byte slice will be matched to the MSB slice
// of the peer address of the equivalent length.
func (self *Pss) forward(msg *PssMsg) error {
	to := make([]byte, addressLength)
	copy(to[:len(msg.To)], msg.To)

	// cache the message
	digest, err := self.storeMsg(msg)
	if err != nil {
		log.Warn(fmt.Sprintf("could not store message %v to cache: %v", msg, err))
	}

	// flood guard:
	// don't allow identical messages we saw shortly before
	if self.checkFwdCache(nil, digest) {
		log.Trace(fmt.Sprintf("pss relay block-cache match: FROM %x TO %x", common.ToHex(self.Overlay.BaseAddr()), common.ToHex(msg.To)))
		return nil
	}

	// send with kademlia
	// find the closest peer to the recipient and attempt to send
	sent := 0

	self.Overlay.EachConn(to, 256, func(op network.OverlayConn, po int, isproxbin bool) bool {
		sendMsg := fmt.Sprintf("MSG %x TO %x FROM %x VIA %x", digest, to, self.BaseAddr(), op.Address())
		// we need p2p.protocols.Peer.Send
		// cast and resolve
		sp, ok := op.(senderPeer)
		if !ok {
			log.Crit("Pss cannot use kademlia peer type")
			return false
		}
		pp := self.fwdPool[sp.Info().ID]
		if self.checkFwdCache(op.Address(), digest) {
			log.Trace(fmt.Sprintf("%v: peer already forwarded to", sendMsg))
			return true
		}
		// attempt to send the message
		go func() {
			err := pp.Send(msg)
			if err != nil {
				log.Debug(fmt.Sprintf("%v: failed forwarding: %v", sendMsg, err))
			}
		}()
		log.Trace(fmt.Sprintf("%v: successfully forwarded", sendMsg))
		sent++
		// continue forwarding if:
		// - if the peer is end recipient but the full address has not been disclosed
		// - if the peer address matches the partial address fully
		// - if the peer is in proxbin
		if len(msg.To) < addressLength && bytes.Equal(msg.To, op.Address()[:len(msg.To)]) {
			log.Trace(fmt.Sprintf("Pss keep forwarding: Partial address + full partial match"))
			return true
		} else if isproxbin {
			log.Trace(fmt.Sprintf("%x is in proxbin, keep forwarding", common.ToHex(op.Address())))
			return true
		}
		// at this point we stop forwarding, and the state is as follows:
		// - the peer is end recipient and we have full address
		// - we are not in proxbin (directed routing)
		// - partial addresses don't fully match
		return false
	})

	if sent == 0 {
		log.Debug("unable to forward to any peers")
		return nil
		//return errors.New("unable to forward to any peers")
	}

	self.addFwdCache(digest)
	return nil
}

/////////////////////////////////////////////////////////////////////
// SECTION: Caching
/////////////////////////////////////////////////////////////////////

// add a message to the cache
func (self *Pss) addFwdCache(digest pssDigest) error {
	self.fwdCacheMu.Lock()
	defer self.fwdCacheMu.Unlock()
	var entry pssCacheEntry
	var ok bool
	if entry, ok = self.fwdCache[digest]; !ok {
		entry = pssCacheEntry{}
	}
	entry.expiresAt = time.Now().Add(self.cacheTTL)
	self.fwdCache[digest] = entry
	return nil
}

// check if message is in the cache
func (self *Pss) checkFwdCache(addr []byte, digest pssDigest) bool {
	self.fwdCacheMu.Lock()
	defer self.fwdCacheMu.Unlock()
	entry, ok := self.fwdCache[digest]
	if ok {
		if entry.expiresAt.After(time.Now()) {
			log.Trace(fmt.Sprintf("unexpired cache for digest %x", digest))
			return true
		} else if entry.expiresAt.IsZero() && bytes.Equal(addr, entry.receivedFrom) {
			log.Trace(fmt.Sprintf("sendermatch %x for digest %x", common.ToHex(addr), digest))
			return true
		}
	}
	return false
}

// DPA storage handler for message cache
func (self *Pss) storeMsg(msg *PssMsg) (pssDigest, error) {
	swg := &sync.WaitGroup{}
	wwg := &sync.WaitGroup{}
	buf := bytes.NewReader(msg.serialize())
	key, err := self.dpa.Store(buf, int64(buf.Len()), swg, wwg)
	if err != nil {
		log.Warn("Could not store in swarm", "err", err)
		return pssDigest{}, err
	}
	log.Trace("Stored msg in swarm", "key", key)
	digest := pssDigest{}
	copy(digest[:], key[:digestLength])
	return digest, nil
}<|MERGE_RESOLUTION|>--- conflicted
+++ resolved
@@ -576,19 +576,11 @@
 	self.pubKeyPoolMu.Lock()
 	psp := self.pubKeyPool[pubkeyid][topic]
 	self.pubKeyPoolMu.Unlock()
-<<<<<<< HEAD
-	//go func() {
-	//self.send(*psp.address, topic, msg, true, common.FromHex(pubkeyid))
-	//}()
-	//return nil
-	return self.send(*psp.address, topic, msg, true, common.FromHex(pubkeyid))
-=======
 	go func() {
 		self.send(*psp.address, topic, msg, true, common.FromHex(pubkeyid))
 	}()
 	return nil
 	//return self.send(*psp.address, topic, msg, true, common.FromHex(pubkeyid))
->>>>>>> 64ecbcdd
 }
 
 // Send is payload agnostic, and will accept any byte slice as payload
